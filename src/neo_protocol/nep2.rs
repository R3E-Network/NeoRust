//! # NEO NEP2 (Neo Extended Protocol 2) Module
//!
//! This module implements the NEP2 standard for encrypting and decrypting NEO blockchain private keys.
//! NEP2 specifies a method for securing private keys with a passphrase, making it safer to store
//! and manage private keys, especially in wallet applications.
//!
//! ## Features
//!
//! - Encrypt private keys using a password to produce a NEP2-formatted string.
//! - Decrypt NEP2 strings back into private keys using the correct password.
//! - Integration with AES encryption and scrypt key derivation for robust security.
//!
//! ## Usage
//!
//! - Encrypt a private key to a NEP2 string:
//!   - Use `NEP2::encrypt` with a password and a `KeyPair` containing the private key.
//!
//! - Decrypt a NEP2 string to obtain the private key:
//!   - Use `NEP2::decrypt` with the password and the NEP2 string.
//!
//! ## Examples
//!
//! ```
//! use p256::elliptic_curve::rand_core::OsRng;
//! use scrypt::Params;
//! use NeoRust::prelude::{KeyPair, NEP2, Secp256r1PrivateKey};
//!
//! // To encrypt a private key:
//! let key_pair = KeyPair::from_secret_key(&Secp256r1PrivateKey::random(&mut OsRng));
//! let encrypted = NEP2::encrypt("your-password", &key_pair, Params::new(14, 8, 8, 32).unwrap()).expect("Encryption failed");
//!
//! // To decrypt a NEP2 string:
//! let decrypted_key_pair = NEP2::decrypt("your-password", &encrypted, Params::new(14, 8, 8, 32).unwrap()).expect("Decryption failed");
//! ```
//!
//! ## Testing
//!
//! The module includes tests to verify the correctness of the encryption and decryption functionalities,
//! ensuring that they comply with the NEP2 standard.
//!
//! ## Error Handling
//!
//! Proper error handling is implemented to deal with common issues like incorrect password, invalid NEP2 format,
//! and other cryptographic errors.

use aes::cipher::{block_padding::NoPadding, BlockDecryptMut, BlockEncryptMut, KeyInit};
use neo::prelude::{
	base58check_encode, base58check_decode, public_key_to_address, vec_to_array32, HashableForVec, KeyPair,
	NeoConstants, ProviderError, Secp256r1PublicKey, ToBase58,
};
use rustc_serialize::hex::FromHex;
use scrypt::{scrypt, Params};

use crate::prelude::base58check_encode;

type Aes256EcbEnc = ecb::Encryptor<aes::Aes256>;
type Aes256EcbDec = ecb::Decryptor<aes::Aes256>;

pub struct NEP2;

impl NEP2 {
	const DKLEN: usize = 64;
	const NEP2_PRIVATE_KEY_LENGTH: usize = 39;
	const NEP2_PREFIX_1: u8 = 0x01;
	const NEP2_PREFIX_2: u8 = 0x42;
	const NEP2_FLAGBYTE: u8 = 0xE0;
}

fn encrypt_aes256_ecb(data: &[u8], key: &[u8]) -> Result<Vec<u8>, ProviderError> {
	// Ensure key is the correct length for AES-256
	assert_eq!(key.len(), 32);
	let key: [u8; 32] = key.try_into().unwrap();
	let mut buf = [0u8; 64];
	let pt_len = data.len();
	buf[..pt_len].copy_from_slice(&data);
	let ct = Aes256EcbEnc::new(&key.into())
		.encrypt_padded_mut::<NoPadding>(&mut buf, pt_len)
		.unwrap();

	Ok(ct.to_vec())
}

fn decrypt_aes256_ecb(encrypted_data: &[u8], key: &[u8]) -> Result<Vec<u8>, ProviderError> {
	// Ensure key is the correct length for AES-256
	assert_eq!(key.len(), 32);
<<<<<<< HEAD
	let key: [u8; 32] = key.try_into().unwrap();
	let mut buf = [0u8; 64];
	let pt = Aes256EcbDec::new(&key.into())
		.decrypt_padded_b2b_mut::<NoPadding>(&encrypted_data, &mut buf)
		.unwrap();

	Ok(pt.to_vec())
=======
	assert_eq!(encrypted_data.len() % 16, 0);

	let cipher = Cipher::aes_256_ecb();
	let mut crypter = Crypter::new(cipher, Mode::Decrypt, key, None)
		.map_err(|_| ProviderError::InvalidPassword)?;
	crypter.pad(false);

	let mut output = vec![0; encrypted_data.len() + cipher.block_size()];
	let count = crypter
		.update(encrypted_data, &mut output)
		.map_err(|_| ProviderError::InvalidPassword)?;
	assert_eq!(output.len(), 48);
	let rest = crypter
		.finalize(&mut output[count..])
		.map_err(|err| {
            eprintln!("Error during finalize: {:?}", err);
            ProviderError::InvalidPassword
        })?;
	//
	output.truncate(count + rest);
	Ok(output)
>>>>>>> cb87992a
}

pub fn get_nep2_from_private_key(pri_key: &str, passphrase: &str) -> Result<String, ProviderError> {
	let private_key = pri_key.from_hex().unwrap();
	let key_pair = KeyPair::from_private_key(&vec_to_array32(private_key.to_vec()).unwrap())?;
	let addresshash: [u8; 4] = address_hash_from_pubkey(&key_pair.public_key.get_encoded(true));
	let mut result = vec![0u8; NeoConstants::SCRYPT_DK_LEN];
	let params =
		Params::new(NeoConstants::SCRYPT_LOG_N, NeoConstants::SCRYPT_R, NeoConstants::SCRYPT_P, 32)
			.unwrap();
	scrypt(passphrase.as_bytes(), addresshash.to_vec().as_slice(), &params, &mut result).unwrap();
	let half_1 = &result[0..32];
	let _half_2 = &result[32..64];
	let mut u8xor = [0u8; 32];

	for i in 0..32 {
		u8xor[i] = &private_key[i] ^ half_1[i];
	}

	let encrypted = encrypt_aes256_ecb(&u8xor.to_vec(), &_half_2)?;
<<<<<<< HEAD
=======

	//assert_eq!(encrypted.len(), 32);
>>>>>>> cb87992a

	// # Assemble the final result
	let mut assembled = Vec::new();

	assembled.push(NeoConstants::NEP_HEADER_1);
	assembled.push(NeoConstants::NEP_HEADER_2);
	assembled.push(NeoConstants::NEP_FLAG);
	assembled.extend(addresshash.to_vec());
	assembled.extend(&encrypted[0..32]);

	// # Finally, encode with Base58Check
<<<<<<< HEAD
=======
	//Ok(assembled.to_base58())
>>>>>>> cb87992a
	Ok(base58check_encode(&assembled))
}

pub fn get_private_key_from_nep2(nep2: &str, passphrase: &str) -> Result<Vec<u8>, ProviderError> {
	if nep2.len() != 58 {
		println!("Wrong Nep2");
		()
	}
	let decoded_key: [u8; 39] = base58check_decode(nep2).unwrap().try_into().unwrap();
	if (decoded_key[0] != 0x01 || decoded_key[1] != 0x42 || decoded_key[2] != 0xe0) {
		return Err(ProviderError::InvalidAddress);
	}

	let address_hash: &[u8] = &decoded_key[3..7];
	let encrypted: &[u8] = &decoded_key[7..39];

	// pwd_normalized = bytes(unicodedata.normalize('NFC', passphrase), 'utf-8')
	let mut result = vec![0u8; NeoConstants::SCRYPT_DK_LEN];
	let params =
		Params::new(NeoConstants::SCRYPT_LOG_N, NeoConstants::SCRYPT_R, NeoConstants::SCRYPT_P, 32)
			.unwrap();

	scrypt(passphrase.as_bytes(), &address_hash, &params, &mut result).unwrap();

	// derived = scrypt.hash(pwd_normalized, address_hash,
	//                       N=SCRYPT_ITERATIONS,
	//                       r=SCRYPT_BLOCKSIZE,
	//                       p=SCRYPT_PARALLEL_FACTOR,
	//                       buflen=SCRYPT_KEY_LEN_BYTES)

	let half_1 = &result[0..32];
	let half_2 = &result[32..64];

	// derived1 = derived[:32]
	// derived2 = derived[32:]

	let decrypted = decrypt_aes256_ecb(encrypted, half_2)?;

	let mut pri_key = [0u8; 32];

	for i in 0..32 {
		pri_key[i] = decrypted[i] ^ half_1[i];
	}
	// cipher = Aes.new(derived2, Aes.MODE_ECB)
	// decrypted = cipher.decrypt(encrypted)
	// private_key = xor_bytes(decrypted, derived1)

	let key_pair = KeyPair::from_private_key(&pri_key)?;
	let kp_addresshash: [u8; 4] = address_hash_from_pubkey(&key_pair.public_key.get_encoded(true));

	// # Now check that the address hashes match. If they don't, the password was wrong.
	// kp_new = KeyPair(priv_key=private_key)
	// kp_new_address = kp_new.get_address()
	// kp_new_address_hash_tmp = hashlib.sha256(kp_new_address.encode("utf-8")).digest()
	// kp_new_address_hash_tmp2 = hashlib.sha256(kp_new_address_hash_tmp).digest()
	// kp_new_address_hash = kp_new_address_hash_tmp2[:4]
	assert_eq!(kp_addresshash, address_hash);
	if kp_addresshash != address_hash {
		println!("Calculated address hash does not match the one in the provided encrypted address.");
		//return Err(ProviderError::CustomError("Calculated address hash does not match the one in the provided encrypted address.".to_string()));
	}

	Ok(pri_key.to_vec())
}

/// Computes a hash from a public key and extracts the first 4 bytes.
///
/// # Arguments
///
/// * `pubkey` - The public key.
///
/// Returns the first 4 bytes of the hash.
fn address_hash_from_pubkey(pubkey: &[u8]) -> [u8; 4] {
	let addr = public_key_to_address(&Secp256r1PublicKey::from_bytes(pubkey).unwrap());
	let hash = addr.as_bytes();
	let hash = hash.hash256().hash256();
	let mut result = [0u8; 4];
	result.copy_from_slice(&hash[..4]);
	result
}

#[cfg(test)]
mod tests {
	use super::*;
	use neo::prelude::TestConstants;

	#[test]
	fn test_decrypt_with_default_scrypt_params() {
		let decrypted_key_pair = match get_private_key_from_nep2(
			TestConstants::DEFAULT_ACCOUNT_ENCRYPTED_PRIVATE_KEY,
			TestConstants::DEFAULT_ACCOUNT_PASSWORD,
		) {
			Ok(key_pair) => key_pair,
			Err(e) => panic!("{}", e),
		};
		assert_eq!(
			decrypted_key_pair,
			hex::decode(TestConstants::DEFAULT_ACCOUNT_PRIVATE_KEY).unwrap()
		);
	}

	#[test]
	fn test_encrypt_with_default_scrypt_params() {
		let encrypted = get_nep2_from_private_key(
			&TestConstants::DEFAULT_ACCOUNT_PRIVATE_KEY,
			TestConstants::DEFAULT_ACCOUNT_PASSWORD,
		)
		.unwrap();
		assert_eq!(encrypted, TestConstants::DEFAULT_ACCOUNT_ENCRYPTED_PRIVATE_KEY);
	}

	#[test]
	fn test_encrypt_decrypt_aes256_ecb() {
		let key = &[0u8; 32];
		let data = b"Hello, World! We want length 32!";

		let encrypted = encrypt_aes256_ecb(data, key).unwrap();
		let decrypted = decrypt_aes256_ecb(&encrypted, key).unwrap();

		assert_eq!(decrypted, data);
	}
}<|MERGE_RESOLUTION|>--- conflicted
+++ resolved
@@ -50,8 +50,6 @@
 };
 use rustc_serialize::hex::FromHex;
 use scrypt::{scrypt, Params};
-
-use crate::prelude::base58check_encode;
 
 type Aes256EcbEnc = ecb::Encryptor<aes::Aes256>;
 type Aes256EcbDec = ecb::Decryptor<aes::Aes256>;
@@ -83,7 +81,6 @@
 fn decrypt_aes256_ecb(encrypted_data: &[u8], key: &[u8]) -> Result<Vec<u8>, ProviderError> {
 	// Ensure key is the correct length for AES-256
 	assert_eq!(key.len(), 32);
-<<<<<<< HEAD
 	let key: [u8; 32] = key.try_into().unwrap();
 	let mut buf = [0u8; 64];
 	let pt = Aes256EcbDec::new(&key.into())
@@ -91,29 +88,6 @@
 		.unwrap();
 
 	Ok(pt.to_vec())
-=======
-	assert_eq!(encrypted_data.len() % 16, 0);
-
-	let cipher = Cipher::aes_256_ecb();
-	let mut crypter = Crypter::new(cipher, Mode::Decrypt, key, None)
-		.map_err(|_| ProviderError::InvalidPassword)?;
-	crypter.pad(false);
-
-	let mut output = vec![0; encrypted_data.len() + cipher.block_size()];
-	let count = crypter
-		.update(encrypted_data, &mut output)
-		.map_err(|_| ProviderError::InvalidPassword)?;
-	assert_eq!(output.len(), 48);
-	let rest = crypter
-		.finalize(&mut output[count..])
-		.map_err(|err| {
-            eprintln!("Error during finalize: {:?}", err);
-            ProviderError::InvalidPassword
-        })?;
-	//
-	output.truncate(count + rest);
-	Ok(output)
->>>>>>> cb87992a
 }
 
 pub fn get_nep2_from_private_key(pri_key: &str, passphrase: &str) -> Result<String, ProviderError> {
@@ -134,11 +108,8 @@
 	}
 
 	let encrypted = encrypt_aes256_ecb(&u8xor.to_vec(), &_half_2)?;
-<<<<<<< HEAD
-=======
 
 	//assert_eq!(encrypted.len(), 32);
->>>>>>> cb87992a
 
 	// # Assemble the final result
 	let mut assembled = Vec::new();
@@ -150,10 +121,7 @@
 	assembled.extend(&encrypted[0..32]);
 
 	// # Finally, encode with Base58Check
-<<<<<<< HEAD
-=======
 	//Ok(assembled.to_base58())
->>>>>>> cb87992a
 	Ok(base58check_encode(&assembled))
 }
 
