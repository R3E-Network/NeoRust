--- conflicted
+++ resolved
@@ -552,13 +552,6 @@
 	#[tokio::test]
 	async fn test_send_invoke_function() {
 		let tb = TransactionBuilder::with_provider(TEST_PROVIDER.deref());
-<<<<<<< HEAD
-		let response = tb.provider.unwrap()
-			.invoke_function(&H160::from_str("0xef4073a0f2b305a38ec4050e4d3d28bc40ea63f5").unwrap(),
-				"symbol".to_string(), vec![], None)
-			.await.unwrap();
-	
-=======
 		let response = tb
 			.provider
 			.unwrap()
@@ -571,7 +564,6 @@
 			.await
 			.unwrap();
 
->>>>>>> d8547f47
 		assert_eq!(response.stack[0].as_string().unwrap(), "NEO");
 	}
 	//
