--- conflicted
+++ resolved
@@ -131,11 +131,7 @@
 mod tests {
 	use ethereum_types::H160;
 	use hex_literal::hex;
-<<<<<<< HEAD
-	use neo::prelude::{CryptoError, KeyPair, ScriptHash, ScriptHashExtension, Secp256r1PublicKey};
-=======
 	use neo::prelude::{CryptoError, KeyPair, Secp256r1PublicKey, ScriptHash, ScriptHashExtension, TestConstants};
->>>>>>> cb87992a
 	use p256::EncodedPoint;
 	use rustc_serialize::hex::FromHex;
 
@@ -161,14 +157,10 @@
 			.unwrap();
 		let private_key_arr: &[u8; 32] = private_key.as_slice().try_into().unwrap();
 		let key_pair = KeyPair::from_private_key(private_key_arr).unwrap();
-<<<<<<< HEAD
-		assert_eq!(key_pair.get_address(), "NM7Aky765FG8NhhwtxjXRx7jEL1cnw7PBP");
-=======
 		assert_eq!(
 			key_pair.get_address(),
 			TestConstants::DEFAULT_ACCOUNT_ADDRESS
 		);
->>>>>>> cb87992a
 	}
 
 	#[test]
@@ -180,11 +172,7 @@
 		let key_pair = KeyPair::from_private_key(private_key_arr).unwrap();
 		assert_eq!(
 			key_pair.get_script_hash(),
-<<<<<<< HEAD
-			ScriptHash::from_hex("0x69ecca587293047be4c59159bf8bc399985c160d").unwrap()
-=======
 			ScriptHash::from_hex(TestConstants::DEFAULT_ACCOUNT_SCRIPT_HASH).unwrap()
->>>>>>> cb87992a
 		);
 	}
 
