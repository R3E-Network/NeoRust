--- conflicted
+++ resolved
@@ -4,8 +4,8 @@
 use rustc_serialize::hex::ToHex;
 
 use neo::prelude::{
-    public_key_to_script_hash, HashableForVec, Secp256r1PublicKey, TypeError,
-    DEFAULT_ADDRESS_VERSION,
+	public_key_to_script_hash, HashableForVec, Secp256r1PublicKey, TypeError,
+	DEFAULT_ADDRESS_VERSION,
 };
 
 pub type ScriptHash = H160;
@@ -13,152 +13,58 @@
 /// Trait that provides additional methods for types related to `ScriptHash`.
 pub trait ScriptHashExtension
 where
-    Self: Sized,
+	Self: Sized,
 {
-    /// Returns a string representation of the object.
-    fn to_bs58_string(&self) -> String;
-
-    /// Creates an instance for a zero-value hash.
-    /// Returns a zero-value hash
-    fn zero() -> Self;
-
-    /// Creates an instance from a byte slice.
-    ///
-    /// # Errors
-    ///
-    /// Returns an error if the slice has an invalid length.
-    fn from_slice(slice: &[u8]) -> Result<Self, TypeError>;
-
-    /// Creates an instance from a hex string.
-    ///
-    /// # Errors
-    ///
-    /// Returns an error if the hex string is invalid.
-    fn from_hex(hex: &str) -> Result<Self, hex::FromHexError>;
-
-    /// Creates an instance from an address string representation.
-    ///
-    /// # Errors
-    ///
-    /// Returns an error if the address is invalid.
-    fn from_address(address: &str) -> Result<Self, TypeError>;
-
-    /// Converts the object into its address string representation.
-    fn to_address(&self) -> String;
-
-    /// Converts the object into its hex string representation.
-    fn to_hex(&self) -> String;
-
-    /// Converts the object into its hex string representation.
-    fn to_hex_big_endian(&self) -> String;
-
-    /// Converts the object into a byte vector.
-    fn to_vec(&self) -> Vec<u8>;
-
-    /// Converts the object into a little-endian byte vector.
-    fn to_le_vec(&self) -> Vec<u8>;
-
-    /// Creates an instance from a script byte slice.
-    fn from_script(script: &[u8]) -> Self;
-
-    fn from_public_key(public_key: &[u8]) -> Result<Self, TypeError>;
+	/// Returns a string representation of the object.
+	fn to_bs58_string(&self) -> String;
+
+	/// Creates an instance for a zero-value hash.
+	/// Returns a zero-value hash
+	fn zero() -> Self;
+
+	/// Creates an instance from a byte slice.
+	///
+	/// # Errors
+	///
+	/// Returns an error if the slice has an invalid length.
+	fn from_slice(slice: &[u8]) -> Result<Self, TypeError>;
+
+	/// Creates an instance from a hex string.
+	///
+	/// # Errors
+	///
+	/// Returns an error if the hex string is invalid.
+	fn from_hex(hex: &str) -> Result<Self, hex::FromHexError>;
+
+	/// Creates an instance from an address string representation.
+	///
+	/// # Errors
+	///
+	/// Returns an error if the address is invalid.
+	fn from_address(address: &str) -> Result<Self, TypeError>;
+
+	/// Converts the object into its address string representation.
+	fn to_address(&self) -> String;
+
+	/// Converts the object into its hex string representation.
+	fn to_hex(&self) -> String;
+
+	/// Converts the object into its hex string representation.
+	fn to_hex_big_endian(&self) -> String;
+
+	/// Converts the object into a byte vector.
+	fn to_vec(&self) -> Vec<u8>;
+
+	/// Converts the object into a little-endian byte vector.
+	fn to_le_vec(&self) -> Vec<u8>;
+
+	/// Creates an instance from a script byte slice.
+	fn from_script(script: &[u8]) -> Self;
+
+	fn from_public_key(public_key: &[u8]) -> Result<Self, TypeError>;
 }
 
 impl ScriptHashExtension for H160 {
-<<<<<<< HEAD
-    fn to_bs58_string(&self) -> String {
-        bs58::encode(self.0).into_string()
-    }
-
-    fn zero() -> Self {
-        let arr = [0u8; 20];
-        Self(arr)
-    }
-
-    fn from_slice(slice: &[u8]) -> Result<Self, TypeError> {
-        if slice.len() != 20 {
-            return Err(TypeError::InvalidAddress);
-        }
-
-        let mut arr = [0u8; 20];
-        arr.copy_from_slice(slice);
-        Ok(Self(arr))
-    }
-
-    //Performs different behavior compared to from_str, should be noticed
-    fn from_hex(hex: &str) -> Result<Self, FromHexError> {
-        if hex.starts_with("0x") {
-            let mut bytes = hex::decode(&hex[2..])?;
-            bytes.reverse();
-            Ok(Self::from_slice(&bytes))
-        } else {
-            let bytes = hex::decode(hex)?;
-            Ok(Self::from_slice(&bytes))
-        }
-    }
-
-    fn from_address(address: &str) -> Result<Self, TypeError> {
-        let bytes = match bs58::decode(address).into_vec() {
-            Ok(bytes) => bytes,
-            Err(_) => return Err(TypeError::InvalidAddress),
-        };
-
-        let _salt = bytes[0];
-        let hash = &bytes[1..21];
-        let checksum = &bytes[21..25];
-        let sha = &bytes[..21].hash256().hash256();
-        let check = &sha[..4];
-        if checksum != check {
-            return Err(TypeError::InvalidAddress);
-        }
-
-        let mut rev = [0u8; 20];
-        rev.clone_from_slice(hash);
-        Ok(Self::from_slice(&rev))
-    }
-
-    fn to_address(&self) -> String {
-        let mut data = vec![DEFAULT_ADDRESS_VERSION];
-        data.extend_from_slice(&self.as_bytes());
-        let sha = &data.hash256().hash256();
-        data.extend_from_slice(&sha[..4]);
-        bs58::encode(data).into_string()
-    }
-
-    fn to_hex(&self) -> String {
-        self.0.to_hex()
-    }
-
-    fn to_hex_big_endian(&self) -> String {
-        let mut cloned = self.0.clone();
-        cloned.reverse();
-        "0x".to_string() + &cloned.to_hex()
-    }
-
-    fn to_vec(&self) -> Vec<u8> {
-        self.0.to_vec()
-    }
-
-    fn to_le_vec(&self) -> Vec<u8> {
-        let vec = self.0.to_vec();
-        vec
-    }
-
-    fn from_script(script: &[u8]) -> Self {
-        let hash: [u8; 20] = script
-            .sha256_ripemd160()
-            .as_byte_slice()
-            .try_into()
-            .expect("script does not have exactly 20 elements");
-        Self(hash)
-    }
-
-    fn from_public_key(public_key: &[u8]) -> Result<Self, TypeError> {
-        let script =
-            public_key_to_script_hash(&Secp256r1PublicKey::from_bytes(public_key).unwrap());
-        Ok(script)
-    }
-=======
 	fn to_bs58_string(&self) -> String {
 		bs58::encode(self.0).into_string()
 	}
@@ -256,125 +162,10 @@
 			public_key_to_script_hash(&Secp256r1PublicKey::from_bytes(public_key).unwrap());
 		Ok(script)
 	}
->>>>>>> 9217ddfd
 }
 
 #[cfg(test)]
 mod tests {
-<<<<<<< HEAD
-    use std::str::FromStr;
-
-    use rustc_serialize::hex::{FromHex, ToHex};
-
-    use neo::prelude::{Encoder, InteropService, NeoSerializable, OpCode, TestConstants};
-
-    use super::*;
-
-    #[test]
-    fn test_from_valid_hash() {
-        assert_eq!(
-            H160::from_hex("23ba2703c53263e8d6e522dc32203339dcd8eee9")
-                .unwrap()
-                .as_bytes()
-                .to_hex(),
-            "23ba2703c53263e8d6e522dc32203339dcd8eee9".to_string()
-        );
-
-        assert_eq!(
-            H160::from_hex("0x23ba2703c53263e8d6e522dc32203339dcd8eee9")
-                .unwrap()
-                .as_bytes()
-                .to_hex(),
-            "e9eed8dc39332032dc22e5d6e86332c50327ba23".to_string()
-        );
-    }
-
-    #[test]
-    #[should_panic]
-    fn test_creation_failures() {
-        H160::from_hex("23ba2703c53263e8d6e522dc32203339dcd8eee").unwrap();
-        H160::from_hex("g3ba2703c53263e8d6e522dc32203339dcd8eee9").unwrap();
-        H160::from_hex("23ba2703c53263e8d6e522dc32203339dcd8ee").unwrap();
-        H160::from_hex("c56f33fc6ecfcd0c225c4ab356fee59390af8560be0e930faebe74a6daff7c9b").unwrap();
-    }
-
-    #[test]
-    fn test_to_array() {
-        let hash = H160::from_str("23ba2703c53263e8d6e522dc32203339dcd8eee9").unwrap();
-        assert_eq!(hash.to_vec(), hex::decode("23ba2703c53263e8d6e522dc32203339dcd8eee9").unwrap());
-    }
-
-    #[test]
-    fn test_serialize_and_deserialize() {
-        let hex_str = "23ba2703c53263e8d6e522dc32203339dcd8eee9";
-        let data = hex_str.from_hex().unwrap();
-
-        let mut buffer = Encoder::new();
-        H160::from_hex(hex_str).unwrap().encode(&mut buffer);
-
-        assert_eq!(buffer.to_bytes(), data);
-        assert_eq!(H160::from_slice(&data).as_bytes().to_hex(), hex_str);
-    }
-
-    #[test]
-    fn test_equals() {
-        let hash1 = H160::from_script(&hex::decode("01a402d8").unwrap());
-        let hash2 = H160::from_script(&hex::decode("d802a401").unwrap());
-        assert_ne!(hash1, hash2);
-        assert_eq!(hash1, hash1);
-    }
-
-    #[test]
-    fn test_from_address() {
-        let hash = H160::from_address("NLnyLtep7jwyq1qhNPkwXbJpurC4jUT8ke").unwrap();
-        let expected = hex::decode("09a55874c2da4b86e5d49ff530a1b153eb12c7d6").unwrap();
-        assert_eq!(hash.to_le_vec(), expected);
-    }
-
-    #[test]
-    // #[should_panic]
-    fn test_from_invalid_address() {
-        // assert that this should return Err
-        assert_eq!(
-            H160::from_address("NLnyLtep7jwyq1qhNPkwXbJpurC4jUT8keas"),
-            Err(TypeError::InvalidAddress)
-        );
-    }
-
-    #[test]
-    fn test_from_public_key_bytes() {
-        let public_key = "035fdb1d1f06759547020891ae97c729327853aeb1256b6fe0473bc2e9fa42ff50";
-        let script = format!(
-            "{}21{}{}{}",
-            OpCode::PushData1.to_string(),
-            public_key,
-            OpCode::Syscall.to_string(),
-            InteropService::SystemCryptoCheckSig.hash()
-        );
-
-        let hash = H160::from_public_key(&public_key.from_hex().unwrap()).unwrap();
-        let mut hash = hash.to_array();
-        let expected = script.from_hex().unwrap().sha256_ripemd160();
-        assert_eq!(hash, expected);
-    }
-
-    #[test]
-    fn test_from_contract_script() {
-        let script =
-            "110c21026aa8fe6b4360a67a530e23c08c6a72525afde34719c5436f9d3ced759f939a3d110b41138defaf";
-        let hash = H160::from_script(&script.from_hex().unwrap());
-
-        assert_eq!(hash.to_hex(), "0898ea2197378f623a7670974454448576d0aeaf");
-    }
-
-    #[test]
-    fn test_to_address() {
-        let public_key = TestConstants::DEFAULT_ACCOUNT_PUBLIC_KEY;
-        let hash = H160::from_public_key(&public_key.from_hex().unwrap()).unwrap();
-
-        assert_eq!(hash.to_address(), TestConstants::DEFAULT_ACCOUNT_ADDRESS);
-    }
-=======
 	use std::str::FromStr;
 
 	use rustc_serialize::hex::{FromHex, ToHex};
@@ -440,7 +231,11 @@
 	#[test]
 	fn test_from_address() {
 		let hash = H160::from_address("NeE8xcV4ohHi9rjyj4nPdCYTGyXnWZ79UU").unwrap();
-		let mut expected = hex::decode("2102208aea0068c429a03316e37be0e3e8e21e6cda5442df4c5914a19b3a9b6de37568747476aa").unwrap().sha256_ripemd160();
+		let mut expected = hex::decode(
+			"2102208aea0068c429a03316e37be0e3e8e21e6cda5442df4c5914a19b3a9b6de37568747476aa",
+		)
+		.unwrap()
+		.sha256_ripemd160();
 		expected.reverse();
 		assert_eq!(hash.to_le_vec(), expected);
 	}
@@ -475,7 +270,7 @@
 	// #[test]
 	// fn test_from_contract_script() {
 	// 	let script =
-    //         "110c21026aa8fe6b4360a67a530e23c08c6a72525afde34719c5436f9d3ced759f939a3d110b41138defaf";
+	//         "110c21026aa8fe6b4360a67a530e23c08c6a72525afde34719c5436f9d3ced759f939a3d110b41138defaf";
 	// 	let hash = H160::from_script(&script.from_hex().unwrap());
 
 	// 	assert_eq!(hash.to_hex(), "0898ea2197378f623a7670974454448576d0aeaf");
@@ -483,11 +278,14 @@
 
 	#[test]
 	fn test_to_address() {
-		let mut script_hash = hex::decode("0c2102249425a06b5a1f8e6133fc79afa2c2b8430bf9327297f176761df79e8d8929c50b4195440d78").unwrap().sha256_ripemd160();
+		let mut script_hash = hex::decode(
+			"0c2102249425a06b5a1f8e6133fc79afa2c2b8430bf9327297f176761df79e8d8929c50b4195440d78",
+		)
+		.unwrap()
+		.sha256_ripemd160();
 		script_hash.reverse();
 		let hash = H160::from_hex(&script_hash.to_hex()).unwrap();
 		let address = hash.to_address();
 		assert_eq!(address, "NLnyLtep7jwyq1qhNPkwXbJpurC4jUT8ke".to_string());
 	}
->>>>>>> 9217ddfd
 }